//! A platform agnostic driver to interface with the BMP388 (pressure sensor)
//!
//! This driver is built using [`embedded-hal`](docs.rs/embedded-hal) traits.
//!
//! # Examples
//!
//! ```ignore
//! use bmp388::{BMP388, Addr, SensorData, PowerControl, PowerMode};
//! // depends on your board/chip
//! let i2c = todo!("Create the I2C interface");
//! // depends on your board/chip and/or crates you use.
//! let delay = todo!("Create a delay that implements `embedded_hal::delay::DelayMs`");
//! let mut sensor = BMP388::new(i2c, Addr::Primary as u8, delay).unwrap();
//!
//! // default `PowerMode` is `Sleep` so the first thing we need to change is the `PowerControl`.
//! // For continues reading using `Normal` mode,
//! // otherwise you can use `Force` but you have to set it before each sensor data reading.
//!
//! sensor.set_power_control(PowerControl::normal()).unwrap();
//!
//! let sensor_data: SensorData = sensor.sensor_values().unwrap();
//! ```

// #![deny(missing_docs)]
// #![deny(warnings)]
#![no_std]
#![cfg_attr(
    feature = "nightly",
    feature(async_fn_in_trait, impl_trait_projections)
)]
#![cfg_attr(
    feature = "nightly",
    allow(stable_features, unknown_lints, async_fn_in_trait)
)]

use core::marker::PhantomData;

use embedded_hal as ehal;

use num_traits::Pow;

#[cfg(feature = "config-builder")]
pub use config::{Config, ConfigBuilder};
use config::{InterruptConfig, OversamplingConfig, Register};

#[cfg(feature = "nightly")]
mod asynch;

pub mod config;

/// The expected value of the ChipId register
pub const CHIP_ID: u8 = 0x50;

/// The I2C address of a [`BMP388`] sensor.
///
/// > The 7-bit device address is 111011x. The 6 MSB bits are fixed. The last bit is changeable by SDO value and can be changed
/// > during operation. Connecting SDO to GND results in slave address 1110110 (0x76); connection it to VDDIO results in slave
/// > address 1110111 (0x77), which is the same as BMP180’s I²C address. The SDO pin cannot be left floating; if left floating, the
/// > I²C address will be undefined.
#[derive(Debug, Clone, Copy)]
#[repr(u8)]
pub enum Addr {
    /// The primary I2C address.
    ///
    /// When SDO is connected to GND
    Primary = 0x76,
    /// The secondary I2C address.
    ///
    /// When SDO is connected to VDDIO
    Secondary = 0x77,
}

/// Standard sea level pressure, unit: pa
///
/// > The standard atmosphere (symbol: atm) is a unit of pressure defined as 101,325 Pa.
/// _Wikipedia_
const STANDARD_SEA_LEVEL_PRESSURE: f64 = 101325.0;

/// Async bus mode
pub struct Async;
/// Blocking bus mode
pub struct Blocking;

/// Bus mode
pub trait Mode: sealed::Mode {}

impl Mode for Async {}
impl sealed::Mode for Async {}
impl Mode for Blocking {}
impl sealed::Mode for Blocking {}

mod sealed {
    pub trait Mode {}
}

/// BMP388 driver
///
/// # Examples
///
/// ```ignore
/// use bmp388::{BMP388, Addr, SensorData};
/// // depends on your board/chip
/// let i2c = todo!("Create the I2C interface");
/// // depends on your board/chip and/or crates you use.
/// let delay = todo!("Create a delay that implements `embedded_hal::delay::DelayMs`");
/// let mut sensor = BMP388::new(i2c, Addr::Primary as u8, delay).unwrap();
///
/// // default `PowerMode` is `Sleep` so the first thing we need to change is the `PowerControl`.
/// // For continues reading using `Normal` mode,
/// // otherwise you can use `Force` but you have to set it before each sensor data reading.
///
/// sensor.set_power_control(PowerControl::normal()).unwrap();
///
/// let sensor_data: SensorData = sensor.sensor_values().unwrap();
/// ```
pub struct BMP388<I2C, M: Mode> {
    com: I2C,
    addr: u8,
    /// Sea level pressure, initially it's [`STANDARD_SEA_LEVEL_PRESSURE`], however,
    /// you can calibrate it for your current altitude by calling
    /// [`BMP388::calibrated_absolute_difference`].
    sea_level_pressure: f64,
    // Temperature compensation
    temperature_calibration: TemperatureCalibration,
    // Pressure calibration
    pressure_calibration: PressureCalibration,
    phantom: PhantomData<M>,
}

/// Temperature calibration
#[derive(Debug, Default, Clone, Copy)]
struct TemperatureCalibration {
    dig_t1: u16,
    dig_t2: u16,
    dig_t3: i8,
}

impl TemperatureCalibration {
    /// Updates the clibration data for the Temperature
    pub fn update_calibration(&mut self, reg_data: [u8; 21]) {
        self.dig_t1 = (reg_data[0] as u16) | ((reg_data[1] as u16) << 8);
        self.dig_t2 = (reg_data[2] as u16) | ((reg_data[3] as u16) << 8);
        self.dig_t3 = reg_data[4] as i8;
    }
}

/// Pressure calibration
#[derive(Debug, Default, Clone, Copy)]
pub struct PressureCalibration {
    dig_p1: i16,
    dig_p2: i16,
    dig_p3: i8,
    dig_p4: i8,
    dig_p5: u16,
    dig_p6: u16,
    dig_p7: i8,
    dig_p8: i8,
    dig_p9: i16,
    dig_p10: i8,
    dig_p11: i8,
}

impl PressureCalibration {
    /// Updates the clibration data for the Pressure
    pub fn update_calibration(&mut self, reg_data: [u8; 21]) {
        self.dig_p1 = (reg_data[5] as i16) | ((reg_data[6] as i16) << 8);
        self.dig_p2 = (reg_data[7] as i16) | ((reg_data[8] as i16) << 8);
        self.dig_p3 = reg_data[9] as i8;
        self.dig_p4 = reg_data[10] as i8;
        self.dig_p5 = (reg_data[11] as u16) | ((reg_data[12] as u16) << 8);
        self.dig_p6 = (reg_data[13] as u16) | ((reg_data[14] as u16) << 8);
        self.dig_p7 = reg_data[15] as i8;
        self.dig_p8 = reg_data[16] as i8;
        self.dig_p9 = (reg_data[17] as i16) | ((reg_data[18] as i16) << 8);
        self.dig_p10 = reg_data[19] as i8;
        self.dig_p11 = reg_data[20] as i8;
    }
}

impl<I2C, M: Mode> BMP388<I2C, M> {
    /// Compensates a pressure value
    pub(crate) fn compensate_pressure(&self, uncompensated: u32, compensated_temp: f64) -> f64 {
        let uncompensated = uncompensated as f64;
        let p1 = ((self.pressure_calibration.dig_p1 as f64) - 16_384.0) / 1_048_576.0; //2^14 / 2^20
        let p2 = ((self.pressure_calibration.dig_p2 as f64) - 16_384.0) / 536_870_912.0; //2^14 / 2^29
        let p3 = (self.pressure_calibration.dig_p3 as f64) / 4_294_967_296.0; //2^32
        let p4 = (self.pressure_calibration.dig_p4 as f64) / 137_438_953_472.0; //2^37
        let p5 = (self.pressure_calibration.dig_p5 as f64) / 0.125; //2^-3
        let p6 = (self.pressure_calibration.dig_p6 as f64) / 64.0; //2^6
        let p7 = (self.pressure_calibration.dig_p7 as f64) / 256.0; //2^8
        let p8 = (self.pressure_calibration.dig_p8 as f64) / 32_768.0; //2^15
        let p9 = (self.pressure_calibration.dig_p9 as f64) / 281_474_976_710_656.0; //2^48
        let p10 = (self.pressure_calibration.dig_p10 as f64) / 281_474_976_710_656.0; //2^48
        let p11 = (self.pressure_calibration.dig_p11 as f64) / 36_893_488_147_419_103_232.0; //2^65

        let mut partial_data1 = p6 * compensated_temp;
        let mut partial_data2 = p7 * (compensated_temp * compensated_temp);
        let mut partial_data3 = p8 * (compensated_temp * compensated_temp * compensated_temp);
        let partial_out1 = p5 + partial_data1 + partial_data2 + partial_data3;

        partial_data1 = p2 * compensated_temp;
        partial_data2 = p3 * (compensated_temp * compensated_temp);
        partial_data3 = p4 * (compensated_temp * compensated_temp * compensated_temp);
        let partial_out2 = uncompensated * (p1 + partial_data1 + partial_data2 + partial_data3);

        partial_data1 = uncompensated * uncompensated;
        partial_data2 = p9 + p10 * compensated_temp;
        partial_data3 = partial_data1 * partial_data2;
        let partial_data4 = partial_data3 + (uncompensated * uncompensated * uncompensated) * p11;

        partial_out1 + partial_out2 + partial_data4
    }

    /// Compensates a temperature value
    pub(crate) fn compensate_temp(&self, uncompensated: u32) -> f64 {
        let t1 = (self.temperature_calibration.dig_t1 as f64) / 0.00390625; //2^-8
        let t2 = (self.temperature_calibration.dig_t2 as f64) / 1_073_741_824.0; //2^30
        let t3 = (self.temperature_calibration.dig_t3 as f64) / 281_474_976_710_656.0; //2^48

        let partial_data1 = (uncompensated as f64) - t1;
        let partial_data2 = partial_data1 * t2;

        partial_data2 + (partial_data1 * partial_data1) * t3
    }
}

impl<I2C: ehal::blocking::i2c::WriteRead> BMP388<I2C, Blocking> {
    /// Creates new BMP388 driver
    ///
    /// The Delay is used to correctly wait for the calibration data after resetting the chip.
    pub fn new_blocking<E>(
        i2c: I2C,
        addr: u8,
        delay: &mut impl ehal::blocking::delay::DelayMs<u8>,
    ) -> Result<BMP388<I2C, Blocking>, E>
    where
        I2C: ehal::blocking::i2c::WriteRead<Error = E>,
    {
        let mut chip = BMP388 {
            com: i2c,
            addr,
            sea_level_pressure: STANDARD_SEA_LEVEL_PRESSURE,
            temperature_calibration: TemperatureCalibration::default(),
            pressure_calibration: PressureCalibration::default(),
            phantom: PhantomData,
        };

        if chip.id()? == CHIP_ID {
            chip.reset()?;
            // without this the first few bytes of calib data could be incorrectly zero
            delay.delay_ms(10);
            chip.read_calibration()?;
        }

        Ok(chip)
    }

    fn read_calibration(&mut self) -> Result<(), I2C::Error> {
        let mut data: [u8; 21] = [0; 21];
        self.com
            .write_read(self.addr, &[Register::calib00 as u8], &mut data)?;

        self.temperature_calibration.update_calibration(data);
        self.pressure_calibration.update_calibration(data);

        Ok(())
    }

    /// Reads and returns sensor values
    pub fn sensor_values(&mut self) -> Result<SensorData, I2C::Error> {
        let mut data: [u8; 6] = [0, 0, 0, 0, 0, 0];
        self.com
            .write_read(self.addr, &[Register::sensor_data as u8], &mut data)?;
        let uncompensated_press = (data[0] as u32) | (data[1] as u32) << 8 | (data[2] as u32) << 16;
        let uncompensated_temp = (data[3] as u32) | (data[4] as u32) << 8 | (data[5] as u32) << 16;

        let temperature = self.compensate_temp(uncompensated_temp);
        let pressure = self.compensate_pressure(uncompensated_press, temperature);

        Ok(SensorData {
            pressure,
            temperature,
        })
    }

    /// Calculate altitude, unit: meters
    ///
    /// NOTE: Gives good values under normal weather conditions up to an altitude of 11000 meters.
    ///
    /// Reads the sensor's values and calculates the altitude based on
    /// the atmospheric pressure measured by the sensor.
    ///
    /// If the reference value is provided before, the absolute value of the current
    /// position pressure is calculated according to the calibrated sea level atmospheric pressure
    ///
    /// See <https://www.weather.gov/media/epz/wxcalc/pressureAltitude.pdf>
    pub fn altitude(&mut self) -> Result<f64, I2C::Error> {
        let pressure = self.sensor_values()?.pressure;

        let altitude = 44307.69396 * (1.0 - (pressure / self.sea_level_pressure).pow(0.190284));

        Ok(altitude)
    }
    /// Calibrate the the altitude based on the current pressure.
    ///
    /// Takes the given current location altitude as the reference value to
    /// eliminate the absolute difference for subsequent pressure and altitude data.
    /// Make sure you call this method only when needed or it can throw off the
    /// value of newer readings.
    ///
    /// # Returns
    /// The newly calculated sea level pressure.
    ///
    /// Taken from the Arduino library for BMP388: <https://github.com/DFRobot/DFRobot_BMP3XX/blob/master/python/raspberrypi/DFRobot_BMP3XX.py>
    pub fn calibrated_absolute_difference(&mut self, altitude: f64) -> Result<f64, I2C::Error> {
        let pressure = self.sensor_values()?.pressure;

        self.sea_level_pressure = pressure / (1.0 - (altitude / 44307.69396)).pow(5.255302);

        Ok(self.sea_level_pressure)
    }

    /// Sets power settings
    pub fn set_power_control(&mut self, new: PowerControl) -> Result<(), I2C::Error> {
        self.write_byte(Register::pwr_ctrl, new.to_reg())
    }

    /// Gets power settings
    pub fn power_control(&mut self) -> Result<PowerControl, I2C::Error> {
        let value = self.read_byte(Register::pwr_ctrl)?;

        Ok(PowerControl::from_reg(value))
    }

    ///Sets sampling rate
    pub fn set_sampling_rate(&mut self, new: SamplingRate) -> Result<(), I2C::Error> {
        let sampling_rate = new as u8;
        self.write_byte(Register::odr, sampling_rate)
    }

    /// Returns current sampling rate
    pub fn sampling_rate(&mut self) -> Result<SamplingRate, I2C::Error> {
        let value = self.read_byte(Register::odr)?;
        let sampling_rate = SamplingRate::from_reg(value);

        Ok(sampling_rate)
    }

    /// Returns current filter
    pub fn filter(&mut self) -> Result<Filter, I2C::Error> {
        let config = self.read_byte(Register::config)?;
        let filter = Filter::from_reg(config);

        Ok(filter)
    }

    /// Sets filter
    pub fn set_filter(&mut self, new: Filter) -> Result<(), I2C::Error> {
        self.write_byte(Register::config, new.to_reg())
    }

    /// Sets oversampling configuration
    pub fn set_oversampling(&mut self, new: OversamplingConfig) -> Result<(), I2C::Error> {
        self.write_byte(Register::osr, new.to_reg())
    }

    /// Get oversampling configuration
    pub fn oversampling(&mut self) -> Result<OversamplingConfig, I2C::Error> {
        let value = self.read_byte(Register::osr)?;
        Ok(OversamplingConfig::from_reg(value))
    }

    /// Sets interrupt configuration
    pub fn set_interrupt_config(&mut self, new: InterruptConfig) -> Result<(), I2C::Error> {
        self.write_byte(Register::int_ctrl, new.to_reg())
    }

    /// Returns current interrupt configuration
    pub fn interrupt_config(&mut self) -> Result<InterruptConfig, I2C::Error> {
        let value = self.read_byte(Register::int_ctrl)?;

        Ok(InterruptConfig::from_reg(value))
    }

    ///Get the status register
    pub fn status(&mut self) -> Result<Status, I2C::Error> {
        let status = self.read_byte(Register::status)?;

        Ok(Status::from_reg(status))
    }

    ///Get the error register
    pub fn error(&mut self) -> Result<Error, I2C::Error> {
        let error = self.read_byte(Register::err)?;
        Ok(Error {
            fatal: error & (1 << 0) != 0,
            cmd: error & (1 << 1) != 0,
            config: error & (1 << 2) != 0,
        })
    }

    /// Returns device id
    pub fn id(&mut self) -> Result<u8, I2C::Error> {
        self.read_byte(Register::id)
    }

    /// Software reset, emulates POR
    pub fn reset(&mut self) -> Result<(), I2C::Error> {
        self.write_byte(Register::cmd, 0xB6) // Magic from documentation
    }

    fn write_byte(&mut self, reg: Register, byte: u8) -> Result<(), I2C::Error> {
        let mut buffer = [0];
        self.com
            .write_read(self.addr, &[reg as u8, byte], &mut buffer)
    }

    fn read_byte(&mut self, reg: Register) -> Result<u8, I2C::Error> {
        let mut data: [u8; 1] = [0];
        match self.com.write_read(self.addr, &[reg as u8], &mut data) {
            Ok(_) => Ok(data[0]),
            Err(err) => Err(err),
        }
    }
}

///Error
pub struct Error {
    ///Fatal error
    pub fatal: bool,
    ///Command error
    pub cmd: bool,
    ///Configuration error
    pub config: bool,
}

///Status
#[derive(Debug, Copy, Clone, PartialEq, Eq)]
pub struct Status {
    ///Indicates whether chip is ready for a command
    pub command_ready: bool,
    ///Indicates whether pressure data is ready
    pub pressure_data_ready: bool,
    ///Indicates whether temperature data is ready
    pub temperature_data_ready: bool,
}

impl Status {
    /// Creates the Status from a register value
    pub(crate) fn from_reg(value: u8) -> Self {
        Self {
            command_ready: value & (1 << 4) != 0,
            pressure_data_ready: value & (1 << 5) != 0,
            temperature_data_ready: value & (1 << 6) != 0,
        }
    }
}

#[derive(Debug, Copy, Clone)]
<<<<<<< HEAD
/// Sensor data
=======
#[cfg_attr(feature = "defmt-03", derive(defmt::Format))]
///Sensor data
>>>>>>> 4497a115
pub struct SensorData {
    ///The measured pressure: Pascals (Pa)
    pub pressure: f64,
    /// The measured temperature: Degrees celsius (°C)
    pub temperature: f64,
}

/// Power Control
///
/// Register: `PWR_CTRL`
#[derive(Debug, Copy, Clone, PartialEq, Eq)]
pub struct PowerControl {
    /// Pressure sensor enable
    pub pressure_enable: bool,
    /// Temperature sensor enable
    pub temperature_enable: bool,
    /// Power mode
    ///
    /// On `PowerMode::Forced`, you need to set the `PowerMode`
    /// after each sensor values reading.
    pub mode: PowerMode,
}

impl PowerControl {
    /// Create a new PowerControl with `PowerMode::Normal` and enable both sensors.
    pub fn normal() -> Self {
        Self {
            pressure_enable: true,
            temperature_enable: true,
            mode: PowerMode::Normal,
        }
    }

    pub fn from_reg(reg: u8) -> Self {
        let pressure_enable = (reg & 0b1) != 0;
        let temperature_enable = (reg & 0b10) != 0;
        let mode = match reg & (0b11 << 4) >> 4 {
            x if x == PowerMode::Forced as u8 => PowerMode::Forced,
            x if x == PowerMode::Normal as u8 => PowerMode::Normal,
            // in any other case, we assume Sleep as it's the default
            _ => PowerMode::Sleep,
        };

        Self {
            pressure_enable,
            temperature_enable,
            mode,
        }
    }

    pub fn to_reg(self) -> u8 {
        let mode = (self.mode as u8) << 4;
        let temp_en = (self.temperature_enable as u8) << 1;
        let press_en = self.pressure_enable as u8;

        mode | temp_en | press_en
    }
}

impl Default for PowerControl {
    /// default value for the register is `0x00`
    fn default() -> Self {
        Self {
            pressure_enable: false,
            temperature_enable: false,
            mode: PowerMode::default(),
        }
    }
}
///Output mode for interrupt pin
#[derive(Debug, Copy, Clone, PartialEq, Eq)]
pub enum OutputMode {
    ///Push-pull output mode
    PushPull = 0,
    ///Open-drain output mode
    OpenDrain = 1,
}

/// Standby time in ms (ODR reg)
///
/// ODR register (0x1D) = 0x00 - values from 0-17 - Subsampling
///
/// Default value: 0x00
#[derive(Default, Debug, Copy, Clone, PartialEq, Eq)]
#[allow(non_camel_case_types)]
pub enum SamplingRate {
    /// Prescaler 1 (5ms, 200 Hz)
    ///
    /// Description: ODR 200 Hz
    #[default]
    ms5 = 0x00,
    /// Prescaler 2 (10ms, 100 Hz)
    ///
    /// Description: ODR 100 Hz
    ms10 = 0x01,
    /// Prescaler 4 (20ms, 50 Hz)
    ///
    /// Description: ODR 50 Hz
    ms20 = 0x02,
    /// Prescaler 8 (40ms, 25 Hz)
    ///
    /// Description: ODR 25 Hz
    ms40 = 0x03,
    /// Prescaler 16 (80ms, 25/2 Hz)
    ///
    /// Description: ODR 25/2 Hz
    ms80 = 0x04,
    /// Prescaler 32 (160ms, 25/4 Hz)
    ///
    /// Description: ODR 25/4 Hz
    ms160 = 0x05,
    /// Prescaler 64 (320ms, 25/8 Hz)
    ///
    /// Description: ODR 25/8 Hz
    ms320 = 0x06,
    /// Prescaler 128 (640ms, 25/18 Hz)
    ///
    /// Description: ODR 25/18 Hz
    ms640 = 0x07,
    /// Prescaler 256 (1.280s, 25/32 Hz)
    ///
    /// Description: ODR 25/32 Hz
    ms1_280 = 0x08,
    /// Prescaler 512 (2.560s, 25/64 Hz)
    ///
    /// Description: ODR 25/64 Hz
    ms2_560 = 0x09,
    /// Prescaler 1024 (5.120s, 25/128 Hz)
    ///
    /// Description: ODR 25/128 Hz
    ms5_120 = 0x0A,
    /// Prescaler 2048 (10.24s, 25/256 Hz)
    ///
    /// Description: ODR 25/256 Hz
    ms1_024 = 0x0B,
    /// Prescaler 4096 (20.48s, 25/512 Hz)
    ///
    /// Description: ODR 25/512 Hz
    ms2_048 = 0x0C,
    /// Prescaler 8192 (40.96s, 25/1024 Hz)
    ///
    /// Description: ODR 25/1024 Hz
    ms4_096 = 0x0D,
    /// Prescaler 16384 (81.92s, 25/2048 Hz)
    ///
    /// Description: ODR 25/2048 Hz
    ms8_192 = 0x0E,
    /// Prescaler 32768 (163.84s, 25/4096 Hz)
    ///
    /// Description: ODR 25/4096 Hz
    ms16_384 = 0x0F,
    /// Prescaler 65536 (327.68s, 25/8192 Hz)
    ///
    /// Description: ODR 25/8192 Hz
    ms32_768 = 0x10,
    /// Prescaler 131072 (655.36s, 25/16384 Hz)
    ///
    /// Description: ODR 25/16384 Hz
    ms65_536 = 0x11,
}

impl SamplingRate {
    /// For any unknown value it will use the default of `5 ms` or `200 Hz`.
    pub fn from_reg(value: u8) -> Self {
        match value {
            x if x == SamplingRate::ms5 as u8 => SamplingRate::ms5,
            x if x == SamplingRate::ms10 as u8 => SamplingRate::ms10,
            x if x == SamplingRate::ms20 as u8 => SamplingRate::ms20,
            x if x == SamplingRate::ms40 as u8 => SamplingRate::ms40,
            x if x == SamplingRate::ms80 as u8 => SamplingRate::ms80,
            x if x == SamplingRate::ms160 as u8 => SamplingRate::ms160,
            x if x == SamplingRate::ms320 as u8 => SamplingRate::ms320,
            x if x == SamplingRate::ms640 as u8 => SamplingRate::ms640,
            x if x == SamplingRate::ms1_280 as u8 => SamplingRate::ms1_280,
            x if x == SamplingRate::ms2_560 as u8 => SamplingRate::ms2_560,
            x if x == SamplingRate::ms5_120 as u8 => SamplingRate::ms5_120,
            x if x == SamplingRate::ms1_024 as u8 => SamplingRate::ms1_024,
            x if x == SamplingRate::ms2_048 as u8 => SamplingRate::ms2_048,
            x if x == SamplingRate::ms4_096 as u8 => SamplingRate::ms4_096,
            x if x == SamplingRate::ms8_192 as u8 => SamplingRate::ms8_192,
            x if x == SamplingRate::ms16_384 as u8 => SamplingRate::ms16_384,
            x if x == SamplingRate::ms32_768 as u8 => SamplingRate::ms32_768,
            x if x == SamplingRate::ms65_536 as u8 => SamplingRate::ms65_536,
            // for any other value, use the default of 5 ms
            _ => SamplingRate::default(),
        }
    }
}

/// The time constant of IIR filter
#[derive(Debug, Copy, Clone, Default, PartialEq, Eq)]
#[allow(non_camel_case_types)]
// #[repr(u8)]
pub enum Filter {
    #[default]
    ///off
    c0 = 0b000,
    ///Coefficient 1
    c1 = 0b001,
    ///Coefficient 3
    c3 = 0b010,
    ///Coefficient 7
    c7 = 0b011,
    ///Coefficient 15
    c15 = 0b100,
    ///Coefficient 31
    c31 = 0b101,
    ///Coefficient 63
    c63 = 0b110,
    ///Coefficient 127
    c127 = 0b111,
}

impl Filter {
    /// Parses the filter value from a the Config register
    pub fn from_reg(config_reg: u8) -> Self {
        match config_reg << 1 {
            x if x == Filter::c0 as u8 => Filter::c0,
            x if x == Filter::c1 as u8 => Filter::c1,
            x if x == Filter::c3 as u8 => Filter::c3,
            x if x == Filter::c7 as u8 => Filter::c7,
            x if x == Filter::c15 as u8 => Filter::c15,
            x if x == Filter::c31 as u8 => Filter::c31,
            x if x == Filter::c63 as u8 => Filter::c63,
            x if x == Filter::c127 as u8 => Filter::c127,
            // for any other value use default of c0 (off)
            _ => Filter::c0,
        }
    }

    /// Creates a value for the Config register
    pub fn to_reg(&self) -> u8 {
        (*self as u8) << 1
    }
}

/// Oversampling
#[derive(Debug, Copy, Clone, PartialEq, Eq)]
#[allow(non_camel_case_types)]
pub enum Oversampling {
    /// x1
    ///
    /// Pressure setting - Ultra low power
    /// Typical pressure resolution - 16 bit / 2.64 Pa
    /// Recommended temperature oversampling: x1
    ///
    /// Typical temperature resolution - 16 bit / 0.0050 °C
    x1 = 0b000,
    /// x2
    ///
    /// Pressure setting - Low power
    /// Typical pressure resolution - 17 bit / 1.32 Pa
    /// Recommended temperature oversampling: x1
    ///
    /// Typical temperature resolution - 17 bit / 0.0025 °C
    x2 = 0b001,
    /// x4
    ///
    /// Pressure setting - Standard resolution
    /// Typical pressure resolution - 18 bit / 0.66 Pa
    /// Recommended temperature oversampling: x1
    ///
    /// Typical temperature resolution - 18 bit / 0.0012 °C
    x4 = 0b010,
    /// x8
    ///
    /// Pressure setting - High resolution
    /// Typical pressure resolution - 19 bit / 0.33 Pa
    /// Recommended temperature oversampling: x1
    ///
    /// Typical temperature resolution - 19 bit / 0.0006 °C
    x8 = 0b011,
    /// x16
    ///
    /// Pressure setting - Ultra high resolution
    /// Typical pressure resolution - 20 bit / 0.17 Pa
    /// Recommended temperature oversampling: x2
    ///
    /// Typical temperature resolution - 20 bit / 0.0003 °C
    x16 = 0b100,
    /// x32
    ///
    /// Pressure setting - Highest resolution
    /// Typical pressure resolution - 21 bit / 0.085 Pa
    /// Recommended temperature oversampling: x2
    ///
    /// Typical temperature resolution - 21 bit / 0.00015 °C
    x32 = 0b101,
}

/// PowerMode
///
///
/// ```
/// use bmp388::PowerMode;
///
/// let default = PowerMode::default();
/// assert_eq!(PowerMode::Sleep, default);
/// ```
#[derive(Debug, Copy, Clone, Default, PartialEq, Eq)]
#[repr(u8)]
pub enum PowerMode {
    /// Sleep
    ///
    /// Default Power model on start-up
    #[default]
    Sleep = 0b00,
    /// Forced
    ///
    /// In `Forced` mode, after each measurement you need to set the `PowerMode` to `Forced` again.
    Forced = 0b01,
    /// Normal
    Normal = 0b11,
}

#[cfg(test)]
mod test {
    use super::*;

    #[test]
    fn test_status_reg_value() {
        let all_true_status = Status::from_reg(0b01110000);
        assert_eq!(
            all_true_status,
            Status {
                command_ready: true,
                pressure_data_ready: true,
                temperature_data_ready: true,
            }
        )
    }
}<|MERGE_RESOLUTION|>--- conflicted
+++ resolved
@@ -424,7 +424,7 @@
     }
 }
 
-///Error
+/// Error
 pub struct Error {
     ///Fatal error
     pub fatal: bool,
@@ -434,7 +434,7 @@
     pub config: bool,
 }
 
-///Status
+/// Status
 #[derive(Debug, Copy, Clone, PartialEq, Eq)]
 pub struct Status {
     ///Indicates whether chip is ready for a command
@@ -456,13 +456,9 @@
     }
 }
 
+/// Sensor data
 #[derive(Debug, Copy, Clone)]
-<<<<<<< HEAD
-/// Sensor data
-=======
 #[cfg_attr(feature = "defmt-03", derive(defmt::Format))]
-///Sensor data
->>>>>>> 4497a115
 pub struct SensorData {
     ///The measured pressure: Pascals (Pa)
     pub pressure: f64,
@@ -532,7 +528,8 @@
         }
     }
 }
-///Output mode for interrupt pin
+
+/// Output mode for interrupt pin
 #[derive(Debug, Copy, Clone, PartialEq, Eq)]
 pub enum OutputMode {
     ///Push-pull output mode
